"""
surely this can be simpler?? i feel like the responsibilities of these functions is unclear
"""

import os
import shutil
from importlib import resources

import yaml

from .local_storage_path import get_storage_path

config_filename = "config.yaml"

user_config_path = os.path.join(get_storage_path(), config_filename)


def get_config_path(path=user_config_path):
    # check to see if we were given a path that exists
    if not os.path.exists(path):
        # check to see if we were given a filename that exists in the config directory
        if os.path.exists(os.path.join(get_storage_path(), path)):
            path = os.path.join(get_storage_path(), path)
        else:
            # check to see if we were given a filename that exists in the current directory
            if os.path.exists(os.path.join(os.getcwd(), path)):
                path = os.path.join(os.path.curdir, path)
            # if we weren't given a path that exists, we'll create a new file
            else:
                # if the user gave us a path that isn't our default config directory
                # but doesn't already exist, let's create it
                if os.path.dirname(path) and not os.path.exists(os.path.dirname(path)):
                    os.makedirs(os.path.dirname(path), exist_ok=True)
                else:
                    # Ensure the user-specific directory exists
                    os.makedirs(get_storage_path(), exist_ok=True)

                    # otherwise, we'll create the file in our default config directory
                    path = os.path.join(get_storage_path(), path)

                # If user's config doesn't exist, copy the default config from the package
                here = os.path.abspath(os.path.dirname(__file__))
                parent_dir = os.path.dirname(here)
                default_config_path = os.path.join(parent_dir, "config.yaml")

                # Copying the file using shutil.copy
                new_file = shutil.copy(default_config_path, path)

    return path


def get_config(path=user_config_path):
    path = get_config_path(path)

    config = None

    try:
<<<<<<< HEAD
        with open(path, "r", encoding='utf-8') as file:
            config = yaml.safe_load(file)
            if config is not None:
                return config
    except UnicodeDecodeError:
=======
        with open(path, "r", encoding="utf-8") as file:
            config = yaml.safe_load(file)
            if config is not None:
                return config
    except Exception as e:
        print(str(e))
>>>>>>> aecbb4e7
        print("")
        print(
            "WARNING: Config file can't be read due to a Unicode decoding error. Ensure it is saved in UTF-8 format. Run `interpreter --reset_config` to reset it."
        )
        print("")
        return {}
    except Exception as e:
        print("")
        print(
            f"WARNING: An error occurred while reading the config file: {e}. Run `interpreter --reset_config` to reset it."
        )
        print("")
        return {}

    if config is None:
        # Deleting empty file because get_config_path copies the default if file is missing
        os.remove(path)
        path = get_config_path(path)
<<<<<<< HEAD
        with open(path, "r", encoding='utf-8') as file:
=======
        with open(path, "r", encoding="utf-8") as file:
>>>>>>> aecbb4e7
            config = yaml.safe_load(file)
            return config<|MERGE_RESOLUTION|>--- conflicted
+++ resolved
@@ -55,20 +55,11 @@
     config = None
 
     try:
-<<<<<<< HEAD
         with open(path, "r", encoding='utf-8') as file:
             config = yaml.safe_load(file)
             if config is not None:
                 return config
     except UnicodeDecodeError:
-=======
-        with open(path, "r", encoding="utf-8") as file:
-            config = yaml.safe_load(file)
-            if config is not None:
-                return config
-    except Exception as e:
-        print(str(e))
->>>>>>> aecbb4e7
         print("")
         print(
             "WARNING: Config file can't be read due to a Unicode decoding error. Ensure it is saved in UTF-8 format. Run `interpreter --reset_config` to reset it."
@@ -87,10 +78,6 @@
         # Deleting empty file because get_config_path copies the default if file is missing
         os.remove(path)
         path = get_config_path(path)
-<<<<<<< HEAD
-        with open(path, "r", encoding='utf-8') as file:
-=======
         with open(path, "r", encoding="utf-8") as file:
->>>>>>> aecbb4e7
             config = yaml.safe_load(file)
             return config