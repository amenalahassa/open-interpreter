--- conflicted
+++ resolved
@@ -35,12 +35,7 @@
         self.max_output = 2000
         self.safe_mode = "off"
         self.disable_procedures = False
-<<<<<<< HEAD
         self.launch_message = ""
-        # In the future, we'll use this to start with all languages
-        # self.languages = [i.name for i in self.computer.interfaces]
-=======
->>>>>>> 70ae7988
 
         # Conversation history
         self.conversation_history = True
