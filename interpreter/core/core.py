--- conflicted
+++ resolved
@@ -91,6 +91,7 @@
         self.disable_telemetry = disable_telemetry
         self.in_terminal_interface = in_terminal_interface
         self.multi_line = multi_line
+        self.contribute_conversation = contribute_conversation
 
         # Loop messages
         self.force_task_completion = force_task_completion
@@ -117,16 +118,12 @@
 
         self.computer.import_skills = import_skills
 
-<<<<<<< HEAD
-        self.contribute_conversation = contribute_conversation
-=======
         # LLM
         self.llm = Llm(self) if llm is None else llm
 
         # These are LLM related
         self.system_message = system_message
         self.custom_instructions = custom_instructions
->>>>>>> 0ab4c50b
 
     def server(self, *args, **kwargs):
         server(self, *args, **kwargs)
