--- conflicted
+++ resolved
@@ -25,11 +25,8 @@
 tokentrim = "^0.1.13"
 wget = "^3.2"
 yaspin = "^3.0.1"
-<<<<<<< HEAD
 psutil = "^5.9.6"
-=======
 pyreadline3 = {version = "^3.4.1", markers = "sys_platform == 'win32'"}
->>>>>>> 8d2e20ac
 
 [tool.poetry.group.dev.dependencies]
 black = "^23.10.1"
